from sympy.solvers.diophantine import (diop_solve, diop_DN, diop_bf_DN, length, transformation_to_DN, find_DN, equivalent,
    parametrize_ternary_quadratic, square_factor, pairwise_prime, diop_ternary_quadratic, diop_ternary_quadratic_normal, descent,
    ldescent, classify_diop, diophantine, transformation_to_normal, diop_general_pythagorean, sum_of_four_squares, sum_of_three_squares,
    prime_as_sum_of_two_squares, partition, power_representation)

from sympy import symbols, Integer, Matrix, simplify, Subs, S, factorint, factor_list
from sympy.utilities.pytest import XFAIL, slow, raises
from sympy.utilities import default_sort_key
from sympy.simplify.simplify import _mexpand

<<<<<<< HEAD
from sympy.functions.elementary.trigonometric import sin

x, y, z, w, t, X, Y, Z = symbols("x, y, z, w, t, X, Y, Z", Integer=True)
=======
x, y, z, w, t, X, Y, Z = symbols("x, y, z, w, t, X, Y, Z", integer=True)
>>>>>>> 8d8617e5

def test_input_format():
    raises(TypeError, lambda: diophantine(sin(x)))

def test_univariate():

    assert diop_solve((x - 1)*(x - 2)**2) == set([(Integer(1),), (Integer(2),)])
    assert diop_solve((x - 1)*(x - 2)) == set([(Integer(1),), (Integer(2),)])


def test_linear():

    assert diop_solve(2*x + 3*y - 5) == (3*t - 5, -2*t + 5)
    assert diop_solve(3*y + 2*x - 5) == (3*t - 5, -2*t + 5)
    assert diop_solve(2*x - 3*y - 5) == (-3*t - 5, -2*t - 5)
    assert diop_solve(-2*x - 3*y - 5) == (-3*t + 5, 2*t - 5)
    assert diop_solve(7*x + 5*y) == (5*t, -7*t)
    assert diop_solve(2*x + 4*y) == (2*t, -t)
    assert diop_solve(4*x + 6*y - 4) == (3*t - 2, -2*t + 2)
    assert diop_solve(4*x + 6*y - 3) == (None, None)
    assert diop_solve(4*x + 3*y -4*z + 5) == \
           (3*t + 4*z - 5, -4*t - 4*z + 5, z)
    assert diop_solve(4*x + 2*y + 8*z - 5) == (None, None, None)
    assert diop_solve(5*x + 7*y - 2*z - 6) == \
           (7*t + 6*z + 18, -5*t - 4*z - 12, z)
    assert diop_solve(3*x - 6*y + 12*z - 9) == \
           (-2*t - 4*z + 3, -t, z)
    assert diop_solve(x + 3*y - 4*z + w - 6) == \
           (t, -t - 3*y + 4*z + 6, y, z)


def test_quadratic_simple_hyperbolic_case():

    # Simple Hyperbolic case: A = C = 0 and B != 0
    assert diop_solve(3*x*y + 34*x - 12*y + 1) == \
        set([(-Integer(133), -Integer(11)), (Integer(5), -Integer(57))])
    assert diop_solve(6*x*y + 2*x + 3*y + 1) == set([])
    assert diop_solve(-13*x*y + 2*x - 4*y - 54) == set([(Integer(27), Integer(0))])
    assert diop_solve(-27*x*y - 30*x - 12*y - 54) == set([(-Integer(14), -Integer(1))])
    assert diop_solve(2*x*y + 5*x + 56*y + 7) == set([(-Integer(161), -Integer(3)),\
        (-Integer(47),-Integer(6)), (-Integer(35), -Integer(12)), (-Integer(29), -Integer(69)),\
        (-Integer(27), Integer(64)), (-Integer(21), Integer(7)),(-Integer(9), Integer(1)),\
        (Integer(105), -Integer(2))])
    assert diop_solve(6*x*y + 9*x + 2*y + 3) == set([])
    assert diop_solve(x*y + x + y + 1) == set([(-Integer(1), t), (t, -Integer(1))])
    assert diophantine(48*x*y)


def test_quadratic_elliptical_case():

    # Elliptical case: B**2 - 4AC < 0
    # Two test cases highlighted require lot of memory due to quadratic_congruence() method.
    # This above method should be replaced by Pernici's square_mod() method when his PR gets merged.

    #assert diop_solve(42*x**2 + 8*x*y + 15*y**2 + 23*x + 17*y - 4915) == set([(-Integer(11), -Integer(1))])
    assert diop_solve(4*x**2 + 3*y**2 + 5*x - 11*y + 12) == set([])
    assert diop_solve(x**2 + y**2 + 2*x + 2*y + 2) == set([(-Integer(1), -Integer(1))])
    #assert diop_solve(15*x**2 - 9*x*y + 14*y**2 - 23*x - 14*y - 4950) == set([(-Integer(15), Integer(6))])
    assert diop_solve(10*x**2 + 12*x*y + 12*y**2 - 34) == \
        set([(Integer(1), -Integer(2)), (-Integer(1), -Integer(1)),(Integer(1), Integer(1)), (-Integer(1), Integer(2))])


def test_quadratic_parabolic_case():

    # Parabolic case: B**2 - 4AC = 0
    assert diop_solve(8*x**2 - 24*x*y + 18*y**2 + 5*x + 7*y + 16) == \
        set([(-174*t**2 + 17*t - 2, -116*t**2 + 21*t - 2), (-174*t**2 + 41*t - 4, -116*t**2 + 37*t - 4)])
    assert diop_solve(8*x**2 - 24*x*y + 18*y**2 + 6*x + 12*y - 6) == \
        set([(-63*t**2 + 12*t, -42*t**2 + 15*t -1), (-63*t**2 + 30*t - 3, -42*t**2 + 27*t - 4)])
    assert diop_solve(8*x**2 + 24*x*y + 18*y**2 + 4*x + 6*y - 7) == set([])
    assert diop_solve(x**2 + 2*x*y + y**2 + 2*x + 2*y + 1) == set([(t,-t - 1)])
    assert diop_solve(x**2 - 2*x*y + y**2 + 2*x + 2*y + 1) == \
        set([(-4*t**2, -4*t**2 + 4*t - 1),(-4*t**2 + 4*t -1, -4*t**2 + 8*t - 4)])
    assert check_solutions(y**2 - 41*x + 40)


def test_quadratic_perfect_square():

    # B**2 - 4*A*C > 0
    # B**2 - 4*A*C is a perfect square
    assert diop_solve(48*x*y) == set([(Integer(0), t), (t, Integer(0))])
    assert diop_solve(4*x**2 - 5*x*y + y**2 + 2) == \
        set([(-Integer(1), -Integer(3)),(-Integer(1), -Integer(2)),(Integer(1), Integer(2)),(Integer(1), Integer(3))])
    assert diop_solve(-2*x**2 - 3*x*y + 2*y**2 -2*x - 17*y + 25) == set([(Integer(4), Integer(15))])
    assert diop_solve(12*x**2 + 13*x*y + 3*y**2 - 2*x + 3*y - 12) == \
        set([(-Integer(6), Integer(9)), (-Integer(2), Integer(5)), (Integer(4), -Integer(4)), (-Integer(6), Integer(16))])
    assert diop_solve(8*x**2 + 10*x*y + 2*y**2 - 32*x - 13*y - 23) == \
        set([(-Integer(44), Integer(47)), (Integer(22), -Integer(85))])
    assert diop_solve(4*x**2 - 4*x*y - 3*y- 8*x - 3) == \
        set([(-Integer(1), -Integer(9)), (-Integer(6), -Integer(9)), (Integer(0), -Integer(1)), (Integer(1), -Integer(1))])
    assert diop_solve(- 4*x*y - 4*y**2 - 3*y- 5*x - 10) == \
        set([(-Integer(2), Integer(0)), (-Integer(11), -Integer(1)), (-Integer(5), Integer(5))])
    assert diop_solve(x**2 - y**2 - 2*x - 2*y) == set([(t, -t), (-t, -t - 2)])
    assert diop_solve(x**2 - 9*y**2 - 2*x - 6*y) == set([(-3*t + 2, -t), (3*t, -t)])
    assert diop_solve(4*x**2 - 9*y**2 - 4*x - 12*y - 3) == set([(-3*t - 3, -2*t - 3), (3*t + 1, -2*t - 1)])


def test_quadratic_non_perfect_square():

    # B**2 - 4*A*C is not a perfect square
    # Used check_solutions() since the solutions are complex expressions involving
    # square roots and exponents
    assert check_solutions(x**2 - 2*x - 5*y**2)
    assert check_solutions(3*x**2 - 2*y**2 - 2*x - 2*y)
    assert check_solutions(x**2 - x*y - y**2 - 3*y)
    assert check_solutions(x**2 - 9*y**2 - 2*x - 6*y)


@slow
def test_quadratic_non_perfect_slow():

    assert check_solutions(8*x**2 + 10*x*y - 2*y**2 - 32*x - 13*y - 23)
    assert check_solutions(5*x**2 - 13*x*y + y**2 - 4*x - 4*y - 15)
    assert check_solutions(-3*x**2 - 2*x*y + 7*y**2 - 5*x - 7)
    assert check_solutions(-4 - x + 4*x**2 - y - 3*x*y - 4*y**2)
    assert check_solutions(1 + 2*x + 2*x**2 + 2*y + x*y - 2*y**2)


def test_DN():

    # Most of the test cases were adapted from,
    # Solving the generalized Pell equation x**2 - D*y**2 = N, John P. Robertson, July 31, 2004.
    # http://www.jpr2718.org/pell.pdf
    # others are verified using Wolfram Alpha.

    # Covers cases where D <= 0 or D > 0 and D is a square or N = 0
    # Solutions are straightforward in these cases.
    assert diop_DN(3, 0) == [(0, 0)]
    assert diop_DN(-17, -5) == []
    assert diop_DN(-19, 23) == [(2, 1)]
    assert diop_DN(-13, 17) == [(2, 1)]
    assert diop_DN(-15, 13) == []
    assert diop_DN(0, 5) == []
    assert diop_DN(0, 9) == [(3, t)]
    assert diop_DN(9, 0) == [(3*t, t)]
    assert diop_DN(16, 24) == []
    assert diop_DN(9, 180) == [(18, 4)]
    assert diop_DN(9, -180) == [(12, 6)]
    assert diop_DN(7, 0) == [(0, 0)]

    # When equation is x**2 + y**2 = N
    # Solutions are interchangeable
    assert diop_DN(-1, 5) == [(2, 1)]
    assert diop_DN(-1, 169) == [(12, 5), (0, 13)]

    # D > 0 and D is not a square

    # N = 1
    assert diop_DN(13, 1) == [(649, 180)]
    assert diop_DN(980, 1) == [(51841, 1656)]
    assert diop_DN(981, 1) == [(158070671986249, 5046808151700)]
    assert diop_DN(986, 1) == [(49299, 1570)]
    assert diop_DN(991, 1) == [(379516400906811930638014896080, 12055735790331359447442538767)]
    assert diop_DN(17, 1) == [(33, 8)]
    assert diop_DN(19, 1) == [(170, 39)]

    # N = -1
    assert diop_DN(13, -1) == [(18, 5)]
    assert diop_DN(991, -1) == []
    assert diop_DN(41, -1) == [(32, 5)]
    assert diop_DN(290, -1) == [(17, 1)]
    assert diop_DN(21257, -1) == [(13913102721304, 95427381109)]
    assert diop_DN(32, -1) == []

    # |N| > 1
    # Some tests were created using calculator at
    # http://www.numbertheory.org/php/patz.html

    assert diop_DN(13, -4) == [(3, 1), (393, 109), (36, 10)]
    # Source I referred returned (3, 1), (393, 109) and (-3, 1) as fundamental solutions
    # So (-3, 1) and (393, 109) should be in the same equivalent class
    assert equivalent(-3, 1, 393, 109, 13, -4) == True

    assert diop_DN(13, 27) == [(220, 61), (40, 11), (768, 213), (12, 3)]
    assert set(diop_DN(157, 12)) == \
    set([(Integer(13), Integer(1)), (Integer(10663), Integer(851)), (Integer(579160), Integer(46222)), \
        (Integer(483790960),Integer(38610722)), (Integer(26277068347), Integer(2097138361)), (Integer(21950079635497), Integer(1751807067011))])
    assert diop_DN(13, 25) == [(3245, 900)]
    assert diop_DN(192, 18) == []
    assert diop_DN(23, 13) == [(-6, 1), (6, 1)]
    assert diop_DN(167, 2) == [(13, 1)]
    assert diop_DN(167, -2) == []

    assert diop_DN(123, -2) == [(11, 1)]
    # One calculator returned [(11, 1), (-11, 1)] but both of these are in
    # the same equivalence class
    assert equivalent(11, 1, -11, 1, 123, -2)

    assert diop_DN(123, -23) == [(-10, 1), (10, 1)]


def test_bf_pell():

    assert diop_bf_DN(13, -4) == [(3, 1), (-3, 1), (36, 10)]
    assert diop_bf_DN(13, 27) == [(12, 3), (-12, 3), (40, 11), (-40, 11)]
    assert diop_bf_DN(167, -2) == []
    assert diop_bf_DN(1729, 1) == [(44611924489705, 1072885712316)]
    assert diop_bf_DN(89, -8) == [(9, 1), (-9, 1)]
    assert diop_bf_DN(21257, -1) == [(13913102721304, 95427381109)]
    assert diop_bf_DN(340, -4) == [(756, 41)]


def test_length():

    assert length(-2, 4, 5) == 3
    assert length(-5, 4, 17) == 4
    assert length(0, 4, 13) == 6
    assert length(-31, 8, 613) == 67
    assert length(7, 13, 11) == 23
    assert length(-40, 5, 23) == 4


def is_pell_transformation_ok(eq):
    """
    Test whether X*Y, X, or Y terms are present in the equation
    after transforming the equation using the transformation returned
    by transformation_to_pell(). If they are not present we are good.
    Moreover, coefficient of X**2 should be a divisor of coefficient of
    Y**2 and the constant term.
    """
    A, B = transformation_to_DN(eq)
    u = (A*Matrix([X, Y]) + B)[0]
    v = (A*Matrix([X, Y]) + B)[1]
    simplified = _mexpand(Subs(eq, (x, y), (u, v)).doit())

    coeff = dict([reversed(t.as_independent(*[X, Y])) for t in simplified.args])

    for term in [X*Y, X, Y]:
        if term in coeff.keys():
            return False

    for term in [X**2, Y**2, Integer(1)]:
        if term not in coeff.keys():
            coeff[term] = Integer(0)

    if coeff[X**2] != 0:
        return isinstance(S(coeff[Y**2])/coeff[X**2], Integer) and isinstance(S(coeff[Integer(1)])/coeff[X**2], Integer)

    return True


def test_transformation_to_pell():

    assert is_pell_transformation_ok(-13*x**2 - 7*x*y + y**2 + 2*x - 2*y - 14)
    assert is_pell_transformation_ok(-17*x**2 + 19*x*y - 7*y**2 - 5*x - 13*y - 23)
    assert is_pell_transformation_ok(x**2 - y**2 + 17)
    assert is_pell_transformation_ok(-x**2 + 7*y**2 - 23)
    assert is_pell_transformation_ok(25*x**2 - 45*x*y + 5*y**2 - 5*x - 10*y + 5)
    assert is_pell_transformation_ok(190*x**2 + 30*x*y + y**2 - 3*y - 170*x - 130)
    assert is_pell_transformation_ok(x**2 - 2*x*y -190*y**2 - 7*y - 23*x - 89)
    assert is_pell_transformation_ok(15*x**2 - 9*x*y + 14*y**2 - 23*x - 14*y - 4950)


def test_find_DN():

    assert find_DN(x**2 - 2*x - y**2) == (1, 1)
    assert find_DN(x**2 - 3*y**2 - 5) == (3, 5)
    assert find_DN(x**2 - 2*x*y - 4*y**2 - 7) == (5, 7)
    assert find_DN(4*x**2 - 8*x*y - y**2 - 9) == (20, 36)
    assert find_DN(7*x**2 - 2*x*y - y**2 - 12) == (8, 84)
    assert find_DN(-3*x**2 + 4*x*y -y**2) == (1, 0)
    assert find_DN(-13*x**2 - 7*x*y + y**2 + 2*x - 2*y -14) == (101, -7825480)


def test_ldescent():

    # Equations which have solutions
    u = ([(13, 23), (3, -11), (41, -113), (4, -7), (-7, 4), (91, -3), (1, 1), (1, -1),
        (4, 32), (17, 13), (123689, 1), (19, -570)])
    for a, b in u:
        w, x, y = ldescent(a, b)
        assert a*x**2 + b*y**2 == w**2


def test_diop_ternary_quadratic_normal():

    assert check_solutions(234*x**2 - 65601*y**2 - z**2)
    assert check_solutions(23*x**2 + 616*y**2 - z**2)
    assert check_solutions(5*x**2 + 4*y**2 - z**2)
    assert check_solutions(3*x**2 + 6*y**2 - 3*z**2)
    assert check_solutions(x**2 + 3*y**2 - z**2)
    assert check_solutions(4*x**2 + 5*y**2 - z**2)
    assert check_solutions(x**2 + y**2 - z**2)
    assert check_solutions(16*x**2 + y**2 - 25*z**2)
    assert check_solutions(6*x**2 - y**2 + 10*z**2)
    assert check_solutions(213*x**2 + 12*y**2 - 9*z**2)
    assert check_solutions(34*x**2 - 3*y**2 - 301*z**2)
    assert check_solutions(124*x**2 - 30*y**2 - 7729*z**2)


def is_normal_transformation_ok(eq):

    A = transformation_to_normal(eq)
    X, Y, Z = A*Matrix([x, y, z])
    simplified = _mexpand(Subs(eq, (x, y, z), (X, Y, Z)).doit())

    coeff = dict([reversed(t.as_independent(*[X, Y, Z])) for t in simplified.args])
    for term in [X*Y, Y*Z, X*Z]:
        if term in coeff.keys():
            return False

    return True


def test_transformation_to_normal():

    assert is_normal_transformation_ok(x**2 + 3*y**2 + z**2 - 13*x*y - 16*y*z + 12*x*z)
    assert is_normal_transformation_ok(x**2 + 3*y**2 - 100*z**2)
    assert is_normal_transformation_ok(x**2 + 23*y*z)
    assert is_normal_transformation_ok(3*y**2 - 100*z**2 - 12*x*y)
    assert is_normal_transformation_ok(x**2 + 23*x*y - 34*y*z + 12*x*z)
    assert is_normal_transformation_ok(z**2 + 34*x*y - 23*y*z + x*z)
    assert is_normal_transformation_ok(x**2 + y**2 + z**2 - x*y - y*z - x*z)


def test_diop_ternary_quadratic():
    # Commented out test cases should be uncommented after
    # the bug with factor_list() gets merged.

    assert check_solutions(2*x**2 + z**2 + y**2 - 4*x*y)
    assert check_solutions(x**2 - y**2 - z**2 - x*y - y*z)
    assert check_solutions(3*x**2 - x*y - y*z - x*z)
    assert check_solutions(x**2 - y*z - x*z)
    #assert check_solutions(5*x**2 - 3*x*y - x*z)
    assert check_solutions(4*x**2 - 5*y**2 - x*z)
    assert check_solutions(3*x**2 + 2*y**2 - z**2 - 2*x*y + 5*y*z - 7*y*z)
    assert check_solutions(8*x**2 - 12*y*z)
    assert check_solutions(45*x**2 - 7*y**2 - 8*x*y - z**2)
    assert check_solutions(x**2 - 49*y**2 - z**2 + 13*z*y -8*x*y)
    assert check_solutions(90*x**2 + 3*y**2 + 5*x*y + 2*z*y + 5*x*z)
    assert check_solutions(x**2 + 3*y**2 + z**2 - x*y - 17*y*z)
    assert check_solutions(x**2 + 3*y**2 + z**2 - x*y - 16*y*z + 12*x*z)
    assert check_solutions(x**2 + 3*y**2 + z**2 - 13*x*y - 16*y*z + 12*x*z)
    assert check_solutions(x*y - 7*y*z + 13*x*z)


def test_pairwise_prime():

    assert pairwise_prime(6, 10, 15) == (5, 3, 2)
    assert pairwise_prime(2, 3, 5) == (2, 3, 5)
    assert pairwise_prime(1, 4, 7) == (1, 4, 7)
    assert pairwise_prime(4, 6, 5) == (1, 6, 5)
    assert pairwise_prime(6, 10, -15) == (5, 3, -2)
    assert pairwise_prime(-6, -10, -15) == (-5, -3, -2)
    assert pairwise_prime(4, -6, -5) == (1, -6, -5)


def test_square_factor():

    assert square_factor(1) == square_factor(-1) == 1
    assert square_factor(0) == 1
    assert square_factor(5) == square_factor(-5) == 1
    assert square_factor(4) == square_factor(-4) == 2
    assert square_factor(12) == square_factor(-12) == 2
    assert square_factor(6) == 1
    assert square_factor(18) == 3
    assert square_factor(52) == 2
    assert square_factor(49) == 7
    assert square_factor(392) == 14


def test_parametrize_ternary_quadratic():

    assert check_solutions(x**2 + y**2 - z**2)
    assert check_solutions(x**2 + 2*x*y + z**2)
    assert check_solutions(234*x**2 - 65601*y**2 - z**2)
    assert check_solutions(3*x**2 + 2*y**2 - z**2 - 2*x*y + 5*y*z - 7*y*z)
    assert check_solutions(x**2 - y**2 - z**2)
    assert check_solutions(x**2 - 49*y**2 - z**2 + 13*z*y - 8*x*y)
    assert check_solutions(8*x*y + z**2)
    assert check_solutions(124*x**2 - 30*y**2 - 7729*z**2)
    assert check_solutions(236*x**2 - 225*y**2 - 11*x*y - 13*y*z - 17*x*z)
    assert check_solutions(90*x**2 + 3*y**2 + 5*x*y + 2*z*y + 5*x*z)
    assert check_solutions(124*x**2 - 30*y**2 - 7729*z**2)


def test_no_square_ternary_quadratic():
    # Commented out test cases should be uncommented after
    # the bug with factor_list() gets merged.

    assert check_solutions(2*x*y + y*z - 3*x*z)
    assert check_solutions(189*x*y - 345*y*z - 12*x*z)
    #assert check_solutions(23*x*y + 34*y*z)
    assert check_solutions(x*y + y*z + z*x)
    assert check_solutions(23*x*y + 23*y*z + 23*x*z)


def test_descent():

    u = ([(13, 23), (3, -11), (41, -113), (91, -3), (1, 1), (1, -1), (17, 13), (123689, 1), (19, -570)])
    for a, b in u:
        w, x, y = descent(a, b)
        assert a*x**2 + b*y**2 == w**2


def test_diophantine():
    # Commented out test cases should be uncommented after
    # the bug with factor_list() gets merged.

    assert check_solutions((x - y)*(y - z)*(z - x))
    assert check_solutions((x - y)*(x**2 + y**2 - z**2))
    assert check_solutions((x - 3*y + 7*z)*(x**2 + y**2 - z**2))
    assert check_solutions((x**2 - 3*y**2 - 1))
    #assert check_solutions(y**2 + 7*x*y)
    #assert check_solutions(x**2 - 3*x*y + y**2)
    #assert check_solutions(z*(x**2 - y**2 - 15))
    #assert check_solutions(x*(2*y - 2*z + 5))
    assert check_solutions((x**2 - 3*y**2 - 1)*(x**2 - y**2 - 15))
    assert check_solutions((x**2 - 3*y**2 - 1)*(y - 7*z))
    assert check_solutions((x**2 + y**2 - z**2)*(x - 7*y - 3*z + 4*w))
    # Following test case caused problems in parametric representation
    # But this can be solved by factroing out y.
    # No need to use methods for ternary quadratic equations.
    #assert check_solutions(y**2 - 7*x*y + 4*y*z)
    assert check_solutions(x**2 - 2*x + 1)


def test_general_pythagorean():

    from sympy.abc import a, b, c, d, e

    assert check_solutions(a**2 + b**2 + c**2 - d**2)
    assert check_solutions(a**2 + 4*b**2 + 4*c**2 - d**2)
    assert check_solutions(9*a**2 + 4*b**2 + 4*c**2 - d**2)
    assert check_solutions(9*a**2 + 4*b**2 - 25*d**2 + 4*c**2 )
    assert check_solutions(9*a**2 - 16*d**2 + 4*b**2 + 4*c**2)
    assert check_solutions(-e**2 + 9*a**2 + 4*b**2 + 4*c**2 + 25*d**2)
    assert check_solutions(16*a**2 - b**2 + 9*c**2 + d**2 + 25*e**2)


def test_diop_general_sum_of_squares():

    from sympy.abc import a, b, c, d, e, f, g, h, i

    assert check_solutions(a**2 + b**2 + c**2 - 5)
    assert check_solutions(a**2 + b**2 + c**2 - 57)
    assert check_solutions(a**2 + b**2 + c**2 - 349560695)
    assert check_solutions(a**2 + b**2 + c**2 + d**2 - 304)
    assert check_solutions(a**2 + b**2 + c**2 + d**2 - 23345)
    assert check_solutions(a**2 + b**2 + c**2 + d**2 - 23345494)
    assert check_solutions(a**2 + b**2 + c**2 + d**2 + e**2 - 1344545)
    assert check_solutions(a**2 + b**2 + c**2 + d**2 + e**2 + f**2 - 6933949)
    assert check_solutions(a**2 + b**2 + c**2 + d**2 + e**2 + f**2 + g**2 - 753934)
    assert check_solutions(a**2 + b**2 + c**2 + d**2 + e**2 + f**2 + g**2 + h**2 - 5)
    assert check_solutions(a**2 + b**2 + c**2 + d**2 + e**2 + f**2 + g**2 + h**2 + i**2 - 693940)


def test_partition():

    tests = [0, 1, 2, 3, 4, 5, 6, 7, 8, 9, 10]

    for test in tests:
        f = partition(test)
        while True:
            try:
                l = next(f)
            except StopIteration:
                break

    tests_k = [8, 10]

    for test in tests_k:
        for k in range(8):
            f = partition(test, k)

            while True:
                try:
                    l = next(f)
                    assert len(l) == k
                except StopIteration:
                    break


def test_prime_as_sum_of_two_squares():

    for i in [5, 13, 17, 29, 37, 41, 2341, 3557, 34841, 64601]:
        a, b = prime_as_sum_of_two_squares(i)
        assert a**2 + b**2 == i


def test_sum_of_three_squares():

    for i in [0, 1, 2, 34, 123, 34304595905, 34304595905394941, 343045959052344,
              800, 801, 802, 803, 804, 805, 806]:
        a, b, c = sum_of_three_squares(i)
        assert a**2 + b**2 + c**2 == i

    assert sum_of_three_squares(7) == (None, None, None)
    assert sum_of_three_squares((4**5)*15) == (None, None, None)


def test_sum_of_four_squares():

    from random import randint

    for i in range(10):
        n = randint(1, 100000000000000)
        a, b, c, d = sum_of_four_squares(n)
        assert a**2 + b**2 + c**2 + d**2 == n


def test_power_representation():

    tests = [(1729, 3, 2), (234, 2, 4), (2, 1, 2), (3, 1, 3), (5, 2, 2), (12352, 2, 4),
             (32760, 2, 3)]

    for test in tests:
        n, p, k = test
        f = power_representation(n, p, k)

        while True:
            try:
                l = next(f)
                assert len(l) == k

                chk_sum = 0
                for l_i in l:
                    chk_sum = chk_sum + l_i**p
                assert chk_sum == n

            except StopIteration:
                break


def test_assumptions():
    """
    Test whether diophantine respects the assumptions.
    """
    #Test case taken from the below so question regarding assumptions in diophantine module
    #http://stackoverflow.com/questions/23301941/how-can-i-declare-natural-symbols-with-sympy
    m, n = symbols('m n', integer=True, positive=True)
    diof = diophantine(n ** 2 + m * n - 500)
    assert diof == set([(5, 20), (40, 10), (95, 5), (121, 4), (248, 2), (499, 1)])

    a, b = symbols('a b', integer=True, positive=False)
    diof = diophantine(a*b + 2*a + 3*b - 6)
    assert diof == set([(-15, -3), (-9, -4), (-7, -5), (-6, -6), (-5, -8), (-4, -14)])



def check_solutions(eq):
    """
    Determines whether solutions returned by diophantine() satisfy the original
    equation. Hope to generalize this so we can remove functions like check_ternay_quadratic,
    check_solutions_normal, check_solutions()
    """
    s = diophantine(eq)

    terms = factor_list(eq)[1]

    var = list(eq.free_symbols)
    var.sort(key=default_sort_key)

    okay = True

    while len(s) and okay:
        solution = s.pop()

        okay = False

        for term in terms:
            subeq = term[0]

            if simplify(_mexpand(Subs(subeq, var, solution).doit())) == 0:
                okay = True
                break

    return okay<|MERGE_RESOLUTION|>--- conflicted
+++ resolved
@@ -7,14 +7,9 @@
 from sympy.utilities.pytest import XFAIL, slow, raises
 from sympy.utilities import default_sort_key
 from sympy.simplify.simplify import _mexpand
-
-<<<<<<< HEAD
 from sympy.functions.elementary.trigonometric import sin
 
-x, y, z, w, t, X, Y, Z = symbols("x, y, z, w, t, X, Y, Z", Integer=True)
-=======
 x, y, z, w, t, X, Y, Z = symbols("x, y, z, w, t, X, Y, Z", integer=True)
->>>>>>> 8d8617e5
 
 def test_input_format():
     raises(TypeError, lambda: diophantine(sin(x)))
