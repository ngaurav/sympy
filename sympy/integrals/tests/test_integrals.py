--- conflicted
+++ resolved
@@ -541,7 +541,6 @@
     assert integrate(sqrt(x**2 - z**2),x) == -z**2*acosh(x/z)/2 + x*(x**2 - z**2)**(S(1)/2)/2
     assert integrate(sqrt(-x**2 - 4), x) == -2*atan(x/(-4 - x**2)**(S(1)/2)) + x*(-4 - x**2)**(S(1)/2)/2
 
-<<<<<<< HEAD
 def test_issue2068():
     from sympy.abc import w, x, y, z
     f = Function('f')
@@ -563,11 +562,10 @@
     assert Integral(f(x), y, x, y, x).doit() == Integral(y**2*f(x)/2, x, x)
     assert Integral(f(x), (x, 1, 2), (w, 1, x), (z, 1, y)).doit() == \
            Integral(-f(x) + y*f(x), (x, 1, 2), (w, 1, x))
-=======
+
 def test_issue_1791():
     z = Symbol('z', positive=True)
     assert integrate(exp(-log(x)**2),x) == pi**(S(1)/2)*erf(-S(1)/2 + log(x))*exp(S(1)/4)/2
     assert integrate(exp(log(x)**2),x) == -I*pi**(S(1)/2)*erf(I*log(x) + I/2)*exp(-S(1)/4)/2
     assert integrate(exp(-z*log(x)**2),x) == \
-           pi**(S(1)/2)*erf(z**(S(1)/2)*log(x) - 1/(2*z**(S(1)/2)))*exp(S(1)/(4*z))/(2*z**(S(1)/2))
->>>>>>> 58afa03f
+           pi**(S(1)/2)*erf(z**(S(1)/2)*log(x) - 1/(2*z**(S(1)/2)))*exp(S(1)/(4*z))/(2*z**(S(1)/2))